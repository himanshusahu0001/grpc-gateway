--- conflicted
+++ resolved
@@ -166,15 +166,7 @@
 	return nil
 }
 
-<<<<<<< HEAD
 func Run() error {
-	ctx := context.Background()
-	ctx, cancel := context.WithCancel(ctx)
-	defer cancel()
-
-=======
-func run() error {
->>>>>>> 66640d5c
 	l, err := net.Listen("tcp", ":9090")
 	if err != nil {
 		return err
