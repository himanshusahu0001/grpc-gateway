--- conflicted
+++ resolved
@@ -6,10 +6,7 @@
 	"net/http"
 
 	"google.golang.org/grpc/grpclog"
-<<<<<<< HEAD
-=======
 	"google.golang.org/protobuf/encoding/protojson"
->>>>>>> 0e11f6f8
 )
 
 // MIMEWildcard is the fallback MIME type used for requests which do not match
